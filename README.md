# Resume Extractor 

## 🎯 **Overview**
Professional AI-powered CV/Resume data extraction tool with modern web interface, modular architecture, and comprehensive testing suite. Built with Flask, featuring multiple AI models (Llama 3, Mistral, Phi) and beautiful, responsive UI.

## 📸 **Screenshots**

### Web Application
<div align="center">

**Home Page - Modern Landing Interface**
![Home Page](screenshots/homepage.png)

**Upload Interface - Drag & Drop CV Upload**
![Upload Page](screenshots/uploadpage.png)

**Results Page - Extracted Data with Side-by-Side View**
![Results Page](screenshots/results.png)
</div>

### Evaluation System
<div align="center">

**Model Performance Evaluation**
![Evaluation Dashboard](screenshots/heatmap.png)
</div>

## ✨ **Key Features**
- 🤖 **Multiple AI Models** - Llama 3, Mistral, and Microsoft Phi
- 🎨 **Modern Web Interface** - Responsive design with semantic HTML/CSS
- 📱 **Mobile Optimized** - Works perfectly on all devices
- 🔄 **Real-time Processing** - Live extraction with progress indicators
- 📊 **Comprehensive Results** - Structured data extraction with JSON export
- 🧪 **Full Test Coverage** - Comprehensive testing framework
- 🏗️ **Modular Architecture** - Clean, maintainable codebase

## 📁 **Project Structure**

```
Resume_extractor_project/
├── 📄 Dockerfile                # Docker configuration
├── 📄 README.md                 # This file
│
├── 📁 app/                      # Core application logic
│   ├── 📄 __init__.py
│   ├── 📄 config.py            # Configuration management
│   ├── 📄 pipeline.py          # Processing pipeline
│   ├── 📄 models.py            # AI model implementations
│   ├── 📄 extractor.py         # PDF extraction logic
│   └── 📄 utils.py             # Utility functions
│
├── 📁 web/                      # Modern web interface
│   ├── 📄 app.py               # Flask application
│   ├── 📁 static/              # Static assets (modular)
│   │   ├── 📁 css/            # Modular CSS architecture
│   │   │   ├── 📄 main.css    # Main CSS (imports all)
│   │   │   ├── 📄 base.css    # Variables & typography
│   │   │   ├── 📄 layout.css  # Navigation & layout
│   │   │   ├── 📄 components.css # Reusable components
│   │   │   ├── 📄 pages.css   # Page-specific styles
│   │   │   ├── 📄 upload.css  # Upload functionality
│   │   │   └── 📄 animations.css # Animations & effects
│   │   └── 📁 js/             # Modular JavaScript
│   │       ├── 📄 main.js     # Main initialization
│   │       ├── 📄 common.js   # Shared utilities
│   │       ├── 📄 upload.js   # Upload functionality
│   │       └── 📄 results.js  # Results page logic
│   └── 📁 templates/           # Jinja2 templates (organized)
│       ├── 📁 base/           # Reusable components
│       │   ├── 📄 head.html   # HTML head
│       │   ├── 📄 navigation.html # Navigation bar
│       │   ├── 📄 footer.html # Footer
│       │   ├── 📄 flash_messages.html # Flash messages
│       │   └── 📄 scripts.html # Script includes
│       ├── 📁 home/           # Home page
│       │   └── 📄 index.html
│       ├── 📁 about/          # About page
│       │   └── 📄 index.html
│       ├── 📁 upload/         # Upload page
│       │   └── 📄 index.html
│       ├── 📁 results/        # Results page
│       │   └── 📄 index.html
│       ├── 📄 base.html       # Base template
│       ├── 📄 error.html      # Error pages
│       └── 📄 macros.html     # Jinja2 macros
│
├── 📁 evaluation/              # Model evaluation system
│   ├── 📄 __init__.py
│   ├── 📄 evaluator.py        # Evaluation logic
│   ├── 📄 metrics.py          # Performance metrics
│   ├── 📄 core.py             # Core evaluation
│   └── 📄 runner.py           # Evaluation runner
│
├── 📁 tests/                   # Comprehensive test suite
│   ├── 📄 __init__.py
│   ├── 📄 test_pipeline.py    # Core logic tests
│   ├── 📄 test_models.py      # AI model tests
│   └── 📄 test_web.py         # Web interface tests
│
├── 📁 data/                    # Data storage
│   ├── 📁 cache/             # Processing cache
│   ├── 📁 ground_truth/      # Evaluation datasets
│   ├── 📁 input/             # Sample CV files
│   ├── 📁 outputs/           # Processing outputs
│   ├── 📁 results/           # Session results
│   └── 📁 uploads/           # Temporary uploads
│
└── 📁 scripts/                 # Utility scripts
    ├── 📄 run_web.py          # Start web server
    ├── 📄 run_evaluation.py   # Run evaluations
    └── 📄 run_tests.py        # Run test suite
```

## 🚀 **Quick Start**

### **1. Installation**
```bash
# Clone the repository
git clone <repository-url>
cd Resume_extractor_project

# Install dependencies
pip install -r requirements.txt

# Set up environment variables (optional)
cp .env.example .env
```

### **2. Start Web Application**
```bash
# Start the Flask web server
python web/app.py

# Or using scripts
python scripts/run_web.py
```

Visit `http://localhost:5000` to access the web interface.

### **3. Using the Web Interface**

1. **Home Page** - Overview of features and capabilities
2. **Upload CV** - Drag & drop or browse to upload PDF files
3. **Select AI Model** - Choose from Llama 3, Mistral, or Phi
4. **View Results** - See extracted data with original PDF side-by-side
5. **Export Data** - Download results as JSON

### **4. Run Tests**
```bash
# Run all tests
python scripts/run_tests.py

# Run specific test module
python -m pytest tests/test_web.py -v
```

### **5. Run Evaluation**
```bash
# Evaluate model performance
python scripts/run_evaluation.py --cv-dir data/input
```

## 🔧 **Configuration**

All configuration is centralized in `app/config.py`:

```python
from app.config import Config

# Access configuration
print(Config.HOST)
print(Config.PORT)
print(Config.DEFAULT_MODEL)
```

## 🎨 **UI/UX Features**

### **Modern Design System**
- **Consistent Colors** - Professional blue gradient theme
- **Responsive Layout** - Mobile-first design approach
- **Semantic HTML** - Accessible and SEO-friendly structure
- **Modular CSS** - 7 organized CSS files for maintainability
- **Smooth Animations** - Floating dots, hover effects, and transitions
- **Interactive Elements** - Drag & drop, model selection, progress indicators

### **User Experience**
- **Intuitive Navigation** - Clear page structure and flow
- **Real-time Feedback** - Loading states and progress indicators
- **Error Handling** - Graceful error messages and recovery
- **Mobile Optimized** - Touch-friendly interface for all devices
- **Accessibility** - ARIA labels and semantic markup

## 🏗️ **Architecture Highlights**

### **Frontend Architecture**
- **Component-Based** - Reusable template components
- **Modular CSS** - Organized by functionality (base, layout, components, pages)
- **Progressive Enhancement** - Works without JavaScript
- **Cache Optimization** - Versioned assets and proper headers

### **Backend Architecture**
- **MVC Pattern** - Clear separation of concerns
- **Modular Design** - Independent, testable components
- **Configuration Management** - Centralized settings
- **Error Handling** - Comprehensive error management
- **Session Management** - Secure file handling and cleanup

## 🧪 **Testing & Quality**

### **Test Coverage**
- **Unit Tests** - Core logic and model testing
- **Integration Tests** - End-to-end workflow testing
- **Web Tests** - Flask application testing
- **Fixtures** - Reusable test data and mocks

### **Code Quality**
- **Clean Code** - Following Python best practices
- **Documentation** - Comprehensive inline documentation
- **Type Hints** - Enhanced code reliability
- **Error Handling** - Robust error management

## 🚀 **Deployment**

### **Docker Support**
```bash
# Build Docker image
docker build -t cv-extractor .

# Run container
docker run -p 5000:5000 cv-extractor
```

### **Production Considerations**
- **Environment Variables** - Secure configuration management
- **Static File Serving** - Optimized for production
- **Error Logging** - Comprehensive logging system
- **Security** - CSRF protection and secure file handling

## 🔧 **Development**

### **Adding New Features**
1. **Backend Logic** → Add to `app/` modules
2. **Frontend** → Update templates and static files
3. **Styling** → Add to appropriate CSS module
4. **Testing** → Add tests to `tests/` directory
5. **Documentation** → Update README and inline docs

### **CSS Architecture**
- `base.css` - Variables, typography, base styles
- `layout.css` - Navigation, footer, main layout
- `components.css` - Reusable UI components
- `pages.css` - Page-specific styles
- `upload.css` - Upload functionality styles
- `animations.css` - Animations and transitions
- `main.css` - Imports all modules

### **JavaScript Modules**
- `main.js` - Application initialization
- `common.js` - Shared utilities and functions
- `upload.js` - File upload and drag-drop functionality
- `results.js` - Results page interactions

## 🎯 **Project Status**

✅ **Completed Features:**
- Modern, responsive web interface
- Multiple AI model support (Llama 3, Mistral, Phi)
- Comprehensive CSS/JS refactoring
- Component-based template architecture
- Mobile-optimized design
- Real-time file processing
- JSON export functionality
- Comprehensive test suite
- Clean project structure

🚀 **Ready for Production!**

The CV Extractor is now a professional-grade application with:
- **Clean Architecture** - Maintainable and scalable codebase
- **Modern UI/UX** - Beautiful, responsive interface
- **Robust Testing** - Comprehensive test coverage
<<<<<<< HEAD
- **Production Ready** - Docker support and deployment considerations


## 📸 **Screenshots**

### Web Application
<div align="center">

**Home Page - Modern Landing Interface**
![Home Page](screenshots/homepage.png)

**Upload Interface - Drag & Drop CV Upload**
![Upload Page](screenshots/uploadpage.png)

**Results Page - Extracted Data with Side-by-Side View**
![Results Page](screenshots/results.png)

</div>

### Evaluation System
<div align="center">

**Model Performance Evaluation**
![Evaluation Dashboard](screenshots/heatmap.png)

</div>
=======
- **Production Ready** - Docker support and deployment considerations
>>>>>>> a01707a1
<|MERGE_RESOLUTION|>--- conflicted
+++ resolved
@@ -279,9 +279,9 @@
 - **Clean Architecture** - Maintainable and scalable codebase
 - **Modern UI/UX** - Beautiful, responsive interface
 - **Robust Testing** - Comprehensive test coverage
-<<<<<<< HEAD
 - **Production Ready** - Docker support and deployment considerations
 
+Start exploring: `python web/app.py` → http://localhost:5000
 
 ## 📸 **Screenshots**
 
@@ -305,7 +305,4 @@
 **Model Performance Evaluation**
 ![Evaluation Dashboard](screenshots/heatmap.png)
 
-</div>
-=======
-- **Production Ready** - Docker support and deployment considerations
->>>>>>> a01707a1
+</div>